package client

import (
	"encoding/json"
	"fmt"
	"io/ioutil"
	"sync"
	"time"

	"gopkg.in/yaml.v2"

	spb "github.com/Azure/sonic-telemetry/proto"
	"github.com/Workiva/go-datastructures/queue"
	linuxproc "github.com/c9s/goprocinfo/linux"
	log "github.com/golang/glog"
	gnmipb "github.com/openconfig/gnmi/proto/gnmi"
)

// Non db client is to Handle
// <1> data not in SONiC redis db

const (
	statsRingCap uint64 = 3000 // capacity of statsRing.

	// SonicVersionFilePath is the path of build version YML file.
	SonicVersionFilePath = "/etc/sonic/sonic_version.yml"
)

type dataGetFunc func() ([]byte, error)

type path2DataFunc struct {
	path    []string
	getFunc dataGetFunc
}

type statsRing struct {
	writeIdx uint64 // slot index to write next
	buff     []*linuxproc.Stat
	mu       sync.RWMutex // Mutex for data protection
}

// SonicVersionInfo is a data model to serialize '/etc/sonic/sonic_version.yml'
type SonicVersionInfo struct {
	BuildVersion string `yaml:"build_version" json:"build_version"`
	Error        string `json:"error"` // Applicable only when there is a failure while reading the file.
}

// sonicVersionYmlStash caches the content of '/etc/sonic/sonic_version.yml'
// Assumed that the content of the file doesn't change during the lifetime of telemetry service.
type sonicVersionYmlStash struct {
	once        sync.Once // sync object to make sure file is loaded only once.
	versionInfo SonicVersionInfo
}

// InvalidateVersionFileStash invalidates the cache that keeps version file content.
func InvalidateVersionFileStash() {
	versionFileStash = sonicVersionYmlStash{}
}

var (
	clientTrie *Trie
	statsR     statsRing

	versionFileStash sonicVersionYmlStash

	// ImplIoutilReadFile points to the implementation of ioutil.ReadFile. Should be overridden by UTs only.
	ImplIoutilReadFile func(string) ([]byte, error) = ioutil.ReadFile

	// path2DataFuncTbl is used to populate trie tree which is responsible
	// for getting data at the path specified
	path2DataFuncTbl = []path2DataFunc{
		{ // Get cpu utilization
			path:    []string{"OTHERS", "platform", "cpu"},
			getFunc: dataGetFunc(getCpuUtil),
		},
		{ // Get host uptime
			path:    []string{"OTHERS", "proc", "uptime"},
			getFunc: dataGetFunc(getSysUptime),
		},
		{ // Get proc meminfo
			path:    []string{"OTHERS", "proc", "meminfo"},
			getFunc: dataGetFunc(getProcMeminfo),
		},
		{ // Get proc diskstats
			path:    []string{"OTHERS", "proc", "diskstats"},
			getFunc: dataGetFunc(getProcDiskstats),
		},
		{ // Get proc loadavg
			path:    []string{"OTHERS", "proc", "loadavg"},
			getFunc: dataGetFunc(getProcLoadavg),
		},
		{ // Get proc vmstat
			path:    []string{"OTHERS", "proc", "vmstat"},
			getFunc: dataGetFunc(getProcVmstat),
		},
		{ // Get proc stat
			path:    []string{"OTHERS", "proc", "stat"},
			getFunc: dataGetFunc(getProcStat),
		},
<<<<<<< HEAD
		{ // OS build version
			path:    []string{"OTHERS", "osversion", "build"},
			getFunc: dataGetFunc(getBuildVersion),
		},
=======
		{ // get telemetry docker runtime Go info
                        path:    []string{"OTHERS", "selfhealth", "goinfo"},
                        getFunc: dataGetFunc(getRuntimeGoInfo),
                },
		{ // get telemetry docker runtime memory info
                        path:    []string{"OTHERS", "selfhealth", "memstat"},
                        getFunc: dataGetFunc(getRuntimeMemStat),
                },
                { // get telemetry docker process info
                        path:    []string{"OTHERS", "selfhealth", "processinfo"},
                        getFunc: dataGetFunc(getRuntimeProcessInfo),
                },
                { // get telemetry daemon keepalive
                        path:    []string{"OTHERS", "selfhealth", "keepalive"},
                        getFunc: dataGetFunc(getKeepAlive),
                },
>>>>>>> 89c697be
	}
)

func (t *Trie) clientTriePopulate() {
	for _, pt := range path2DataFuncTbl {
		n := t.Add(pt.path, pt.getFunc)
		if n.meta.(dataGetFunc) == nil {
			log.V(1).Infof("Failed to add trie node for %v with %v", pt.path, pt.getFunc)
		} else {
			log.V(2).Infof("Add trie node for %v with %v", pt.path, pt.getFunc)
		}

	}
}

type cpuStat struct {
	CpuUsageAll cpuUtil   `json:"cpu_all"`
	CpuUsage    []cpuUtil `json:"cpus"`
}

// Cpu utilization rate
type cpuUtil struct {
	Id            string `json:"id"`
	CpuUtil_100ms uint64 `json:"100ms"`
	CpuUtil_1s    uint64 `json:"1s"`
	CpuUtil_5s    uint64 `json:"5s"`
	CpuUtil_1min  uint64 `json:"1min"`
	CpuUtil_5min  uint64 `json:"5min"`
}

func getCpuUtilPercents(cur, last *linuxproc.CPUStat) uint64 {
	curTotal := (cur.User + cur.Nice + cur.System + cur.Idle + cur.IOWait + cur.IRQ + cur.SoftIRQ + cur.Steal + cur.Guest + cur.GuestNice)
	lastTotal := (last.User + last.Nice + last.System + last.Idle + last.IOWait + last.IRQ + last.SoftIRQ + last.Steal + last.Guest + last.GuestNice)
	idleTicks := cur.Idle - last.Idle
	totalTicks := curTotal - lastTotal
	return 100 * (totalTicks - idleTicks) / totalTicks
}

func getCpuUtilStat() *cpuStat {

	stat := cpuStat{}
	statsR.mu.RLock()
	defer statsR.mu.RUnlock()

	current := (statsR.writeIdx + statsRingCap - 1) % statsRingCap
	// Get cpu utilization rate within last 100ms
	last := (statsR.writeIdx + statsRingCap - 2) % statsRingCap
	if statsR.buff[last] == nil {
		return &stat
	}

	curCpuStat := statsR.buff[current].CPUStatAll
	lastCpuStat := statsR.buff[last].CPUStatAll

	CpuUtil_100ms := getCpuUtilPercents(&curCpuStat, &lastCpuStat)
	stat.CpuUsageAll.Id = curCpuStat.Id
	stat.CpuUsageAll.CpuUtil_100ms = CpuUtil_100ms
	for i, cStat := range statsR.buff[last].CPUStats {
		CpuUtil_100ms = getCpuUtilPercents(&statsR.buff[current].CPUStats[i], &cStat)
		stat.CpuUsage = append(stat.CpuUsage, cpuUtil{Id: cStat.Id, CpuUtil_100ms: CpuUtil_100ms})
	}

	// Get cpu utilization rate within last 1s (10*100ms)
	last = (statsR.writeIdx + statsRingCap - 10) % statsRingCap
	if statsR.buff[last] == nil {
		return &stat
	}
	lastCpuStat = statsR.buff[last].CPUStatAll
	CpuUtil_1s := getCpuUtilPercents(&curCpuStat, &lastCpuStat)
	stat.CpuUsageAll.CpuUtil_1s = CpuUtil_1s
	for i, cStat := range statsR.buff[last].CPUStats {
		CpuUtil_1s = getCpuUtilPercents(&statsR.buff[current].CPUStats[i], &cStat)
		stat.CpuUsage[i].CpuUtil_1s = CpuUtil_1s
	}

	// Get cpu utilization rate within last 5s (50*100ms)
	last = (statsR.writeIdx + statsRingCap - 50) % statsRingCap
	if statsR.buff[last] == nil {
		return &stat
	}
	lastCpuStat = statsR.buff[last].CPUStatAll
	CpuUtil_5s := getCpuUtilPercents(&curCpuStat, &lastCpuStat)
	stat.CpuUsageAll.CpuUtil_5s = CpuUtil_5s
	for i, cStat := range statsR.buff[last].CPUStats {
		CpuUtil_5s = getCpuUtilPercents(&statsR.buff[current].CPUStats[i], &cStat)
		stat.CpuUsage[i].CpuUtil_5s = CpuUtil_5s
	}

	// Get cpu utilization rate within last 1m (600*100ms)
	last = (statsR.writeIdx + statsRingCap - 600) % statsRingCap
	if statsR.buff[last] == nil {
		return &stat
	}
	lastCpuStat = statsR.buff[last].CPUStatAll
	CpuUtil_1min := getCpuUtilPercents(&curCpuStat, &lastCpuStat)
	stat.CpuUsageAll.CpuUtil_1min = CpuUtil_1min
	for i, cStat := range statsR.buff[last].CPUStats {
		CpuUtil_1min = getCpuUtilPercents(&statsR.buff[current].CPUStats[i], &cStat)
		stat.CpuUsage[i].CpuUtil_1min = CpuUtil_1min
	}

	// Get cpu utilization rate within last 5m (5*600*100ms)
	last = (statsR.writeIdx + statsRingCap - 30000) % statsRingCap
	if statsR.buff[last] == nil {
		return &stat
	}
	lastCpuStat = statsR.buff[last].CPUStatAll
	CpuUtil_5min := getCpuUtilPercents(&curCpuStat, &lastCpuStat)
	stat.CpuUsageAll.CpuUtil_5min = CpuUtil_5min
	for i, cStat := range statsR.buff[last].CPUStats {
		CpuUtil_5min = getCpuUtilPercents(&statsR.buff[current].CPUStats[i], &cStat)
		stat.CpuUsage[i].CpuUtil_5min = CpuUtil_5min
	}
	return &stat
}

func getCpuUtil() ([]byte, error) {
	cpuStat := getCpuUtilStat()
	log.V(4).Infof("getCpuUtil, cpuStat %v", cpuStat)
	b, err := json.Marshal(cpuStat)
	if err != nil {
		log.V(2).Infof("%v", err)
		return b, err
	}
	log.V(4).Infof("getCpuUtil, output %v", string(b))
	return b, nil
}

func getProcMeminfo() ([]byte, error) {
	memInfo, _ := linuxproc.ReadMemInfo("/proc/meminfo")
	b, err := json.Marshal(memInfo)
	if err != nil {
		log.V(2).Infof("%v", err)
		return b, err
	}
	log.V(4).Infof("getProcMeminfo, output %v", string(b))
	return b, nil
}

func getProcDiskstats() ([]byte, error) {
	diskStats, _ := linuxproc.ReadDiskStats("/proc/diskstats")
	b, err := json.Marshal(diskStats)
	if err != nil {
		log.V(2).Infof("%v", err)
		return b, err
	}
	log.V(4).Infof("getProcDiskstats, output %v", string(b))
	return b, nil
}

func getProcLoadavg() ([]byte, error) {
	loadAvg, _ := linuxproc.ReadLoadAvg("/proc/loadavg")
	b, err := json.Marshal(loadAvg)
	if err != nil {
		log.V(2).Infof("%v", err)
		return b, err
	}
	log.V(4).Infof("getProcLoadavg, output %v", string(b))
	return b, nil
}

func getProcVmstat() ([]byte, error) {
	vmStat, _ := linuxproc.ReadVMStat("/proc/vmstat")
	b, err := json.Marshal(vmStat)
	if err != nil {
		log.V(2).Infof("%v", err)
		return b, err
	}
	log.V(4).Infof("getProcVmstat, output %v", string(b))
	return b, nil
}

func getProcStat() ([]byte, error) {
	stat, _ := linuxproc.ReadStat("/proc/stat")
	b, err := json.Marshal(stat)
	if err != nil {
		log.V(2).Infof("%v", err)
		return b, err
	}
	log.V(4).Infof("getProcStat, output %v", string(b))
	return b, nil
}

func getSysUptime() ([]byte, error) {
	uptime, _ := linuxproc.ReadUptime("/proc/uptime")
	b, err := json.Marshal(uptime)
	if err != nil {
		log.V(2).Infof("%v", err)
		return b, err
	}

	log.V(4).Infof("getSysUptime, output %v", string(b))
	return b, nil
}

func getBuildVersion() ([]byte, error) {

	// Load and parse the content of version file
	versionFileStash.once.Do(func() {
		versionFileStash.versionInfo.BuildVersion = "sonic.NA"
		versionFileStash.versionInfo.Error = "" // empty string means no error.

		fileContent, err := ImplIoutilReadFile(SonicVersionFilePath)
		if err != nil {
			log.Errorf("Failed to read '%v', %v", SonicVersionFilePath, err)
			versionFileStash.versionInfo.Error = err.Error()
			return
		}

		err = yaml.Unmarshal(fileContent, &versionFileStash.versionInfo)
		if err != nil {
			log.Errorf("Failed to parse '%v', %v", SonicVersionFilePath, err)
			versionFileStash.versionInfo.Error = err.Error()
			return
		}

		// Prepend 'sonic.' to the build version string.
		if versionFileStash.versionInfo.BuildVersion != "sonic.NA" {
			versionFileStash.versionInfo.BuildVersion = "sonic." + versionFileStash.versionInfo.BuildVersion
		}
	})

	b, err := json.Marshal(versionFileStash.versionInfo)
	if err != nil {
		log.V(2).Infof("%v", err)
		return b, err
	}
	log.V(4).Infof("getBuildVersion, output %v", string(b))
	return b, nil
}

func pollStats() {
	for {
		stat, err := linuxproc.ReadStat("/proc/stat")
		if err != nil {
			log.V(2).Infof("stat read fail")
			continue
		}

		statsR.mu.Lock()

		statsR.buff[statsR.writeIdx] = stat
		statsR.writeIdx++
		statsR.writeIdx %= statsRingCap
		statsR.mu.Unlock()
		time.Sleep(time.Millisecond * 100)
	}

}

func init() {
	clientTrie = NewTrie()
	clientTrie.clientTriePopulate()
	statsR.buff = make([]*linuxproc.Stat, statsRingCap)
	go pollStats()
}

type NonDbClient struct {
	prefix      *gnmipb.Path
	path2Getter map[*gnmipb.Path]dataGetFunc

	q       *queue.PriorityQueue
	channel chan struct{}

	synced sync.WaitGroup  // Control when to send gNMI sync_response
	w      *sync.WaitGroup // wait for all sub go routines to finish
	mu     sync.RWMutex    // Mutex for data protection among routines for DbClient

	sendMsg int64
	recvMsg int64
	errors  int64
}

func lookupGetFunc(prefix, path *gnmipb.Path) (dataGetFunc, error) {
	stringSlice := []string{prefix.GetTarget()}
	fullPath := gnmiFullPath(prefix, path)

	elems := fullPath.GetElem()
	if elems != nil {
		for i, elem := range elems {
			// TODO: Usage of key field
			log.V(6).Infof("index %d elem : %#v %#v", i, elem.GetName(), elem.GetKey())
			stringSlice = append(stringSlice, elem.GetName())
		}
	}
	n, ok := clientTrie.Find(stringSlice)
	if ok {
		getter := n.meta.(dataGetFunc)
		return getter, nil
	}
	return nil, fmt.Errorf("%v not found in clientTrie tree", stringSlice)
}

func NewNonDbClient(paths []*gnmipb.Path, prefix *gnmipb.Path) (Client, error) {
	var ndc NonDbClient
	ndc.path2Getter = make(map[*gnmipb.Path]dataGetFunc)
	ndc.prefix = prefix
	for _, path := range paths {
		getter, err := lookupGetFunc(prefix, path)
		if err != nil {
			return nil, err
		}
		ndc.path2Getter[path] = getter
	}

	return &ndc, nil
}

// String returns the target the client is querying.
func (c *NonDbClient) String() string {
	// TODO: print gnmiPaths of this NonDbClient
	return fmt.Sprintf("NonDbClient Prefix %v  sendMsg %v, recvMsg %v",
		c.prefix.GetTarget(), c.sendMsg, c.recvMsg)
}

// StreamRun implements stream subscription for non-DB queries. It supports SAMPLE mode only.
func (c *NonDbClient) StreamRun(q *queue.PriorityQueue, stop chan struct{}, w *sync.WaitGroup, subscribe *gnmipb.SubscriptionList) {
	c.w = w
	defer c.w.Done()
	c.q = q

	validatedSubs := make(map[*gnmipb.Subscription]time.Duration)

	// Validate all subs
	for _, sub := range subscribe.GetSubscription() {
		subMode := sub.GetMode()
		if subMode != gnmipb.SubscriptionMode_SAMPLE {
			putFatalMsg(c.q, fmt.Sprintf("Unsupported subscription mode: %v.", subMode))
			return
		}

		interval, err := validateSampleInterval(sub)
		if err != nil {
			putFatalMsg(c.q, err.Error())
			return
		}

		gnmiPath := sub.GetPath()
		_, ok := c.path2Getter[gnmiPath]
		if !ok {
			log.V(3).Infof("Cannot find getter for the path: %v", gnmiPath)
			continue
		}

		validatedSubs[sub] = interval
	}

	if len(validatedSubs) == 0 {
		log.V(3).Infof("No valid sub for stream subscription.")
		return
	}

	for sub := range validatedSubs {
		gnmiPath := sub.GetPath()
		getter, _ := c.path2Getter[gnmiPath]
		runGetterAndSend(c, gnmiPath, getter)
	}

	c.q.Put(Value{
		&spb.Value{
			Timestamp:    time.Now().UnixNano(),
			SyncResponse: true,
		},
	})

	// Start a GO routine for each sub as they might have different intervals
	for sub, interval := range validatedSubs {
		go streamSample(c, stop, sub, interval)
	}

	log.V(1).Infof("Started non-db sampling routines for %s ", c)
	<-stop
	log.V(1).Infof("Stopping NonDbClient.StreamRun routine for Client %s ", c)
}

// streamSample implements the sampling loop for a streaming subscription.
func streamSample(c *NonDbClient, stop chan struct{}, sub *gnmipb.Subscription, interval time.Duration) {
	log.V(1).Infof("Starting sampling routine sub: '%s' client: '%s'", sub, c)

	gnmiPath := sub.GetPath()
	getter, _ := c.path2Getter[gnmiPath] // this is already a validated sub, getter should be there.

	for {
		select {
		case <-stop:
			log.V(1).Infof("Stopping NonDbClient.streamSample routine for sub '%s'", sub)
			return
		case <-time.After(interval):
			runGetterAndSend(c, gnmiPath, getter)
		}
	}
}

// runGetterAndSend runs a given getter method and puts the result to client queue.
func runGetterAndSend(c *NonDbClient, gnmiPath *gnmipb.Path, getter dataGetFunc) error {
	v, err := getter()
	if err != nil {
		log.V(3).Infof("runGetterAndSend getter error %v, %v", gnmiPath, err)
	}

	spbv := &spb.Value{
		Prefix:       c.prefix,
		Path:         gnmiPath,
		Timestamp:    time.Now().UnixNano(),
		SyncResponse: false,
		Val: &gnmipb.TypedValue{
			Value: &gnmipb.TypedValue_JsonIetfVal{
				JsonIetfVal: v,
			}},
	}

	err = c.q.Put(Value{spbv})
	if err != nil {
		log.V(3).Infof("Failed to put for %v, %v", gnmiPath, err)
	} else {
		log.V(6).Infof("Added spbv #%v", spbv)
	}
	return err
}

func (c *NonDbClient) PollRun(q *queue.PriorityQueue, poll chan struct{}, w *sync.WaitGroup, subscribe *gnmipb.SubscriptionList) {
	c.w = w
	defer c.w.Done()
	c.q = q
	c.channel = poll

	for {
		_, more := <-c.channel
		if !more {
			log.V(1).Infof("%v poll channel closed, exiting pollDb routine", c)
			return
		}
		t1 := time.Now()
		for gnmiPath, getter := range c.path2Getter {
			runGetterAndSend(c, gnmiPath, getter)
		}

		c.q.Put(Value{
			&spb.Value{
				Timestamp:    time.Now().UnixNano(),
				SyncResponse: true,
			},
		})
		log.V(4).Infof("Sync done, poll time taken: %v ms", int64(time.Since(t1)/time.Millisecond))
	}
}
func (c *NonDbClient) OnceRun(q *queue.PriorityQueue, once chan struct{}, w *sync.WaitGroup, subscribe *gnmipb.SubscriptionList) {
	return
}
func (c *NonDbClient) Get(w *sync.WaitGroup) ([]*spb.Value, error) {
	// wait sync for Get, not used for now
	c.w = w

	var values []*spb.Value
	ts := time.Now()
	for gnmiPath, getter := range c.path2Getter {
		v, err := getter()
		if err != nil {
			log.V(3).Infof("PollRun getter error %v for %v", err, v)
		}
		values = append(values, &spb.Value{
			Prefix:    c.prefix,
			Path:      gnmiPath,
			Timestamp: ts.UnixNano(),
			Val: &gnmipb.TypedValue{
				Value: &gnmipb.TypedValue_JsonIetfVal{
					JsonIetfVal: v,
				}},
		})
	}
	log.V(6).Infof("Getting #%v", values)
	log.V(4).Infof("Get done, total time taken: %v ms", int64(time.Since(ts)/time.Millisecond))
	return values, nil
}

// TODO: Log data related to this session
func (c *NonDbClient) Close() error {
	return nil
}

func  (c *NonDbClient) Set(delete []*gnmipb.Path, replace []*gnmipb.Update, update []*gnmipb.Update) error {
	return nil
}
func (c *NonDbClient) Capabilities() []gnmipb.ModelData {
	return nil
}<|MERGE_RESOLUTION|>--- conflicted
+++ resolved
@@ -97,12 +97,10 @@
 			path:    []string{"OTHERS", "proc", "stat"},
 			getFunc: dataGetFunc(getProcStat),
 		},
-<<<<<<< HEAD
 		{ // OS build version
 			path:    []string{"OTHERS", "osversion", "build"},
 			getFunc: dataGetFunc(getBuildVersion),
 		},
-=======
 		{ // get telemetry docker runtime Go info
                         path:    []string{"OTHERS", "selfhealth", "goinfo"},
                         getFunc: dataGetFunc(getRuntimeGoInfo),
@@ -119,7 +117,6 @@
                         path:    []string{"OTHERS", "selfhealth", "keepalive"},
                         getFunc: dataGetFunc(getKeepAlive),
                 },
->>>>>>> 89c697be
 	}
 )
 
